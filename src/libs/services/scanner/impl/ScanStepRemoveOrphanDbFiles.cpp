/*
 * Copyright (C) 2023 Emeric Poupon
 *
 * This file is part of LMS.
 *
 * LMS is free software: you can redistribute it and/or modify
 * it under the terms of the GNU General Public License as published by
 * the Free Software Foundation, either version 3 of the License, or
 * (at your option) any later version.
 *
 * LMS is distributed in the hope that it will be useful,
 * but WITHOUT ANY WARRANTY; without even the implied warranty of
 * MERCHANTABILITY or FITNESS FOR A PARTICULAR PURPOSE.  See the
 * GNU General Public License for more details.
 *
 * You should have received a copy of the GNU General Public License
 * along with LMS.  If not, see <http://www.gnu.org/licenses/>.
 */

#include "ScanStepRemoveOrphanDbFiles.hpp"

#include "services/database/Artist.hpp"
#include "services/database/Cluster.hpp"
#include "services/database/Db.hpp"
#include "services/database/Release.hpp"
#include "services/database/Session.hpp"
#include "services/database/Track.hpp"
#include "utils/Logger.hpp"
#include "utils/Path.hpp"

namespace Scanner
{
    using namespace Database;

    namespace
    {
        constexpr std::size_t batchSize = 100;

        template <typename T>
        void removeOrphanEntries(Session& session, bool& abortScan)
        {
            using IdType = typename T::IdType;

            RangeResults<IdType> entries;
            while (!abortScan)
            {
                {
                    LMS_LOG(DBUPDATER, DEBUG) << "FIND";
                    auto transaction{ session.createSharedTransaction() };
                    entries = T::findOrphanIds(session, Range{ 0, batchSize });
                    LMS_LOG(DBUPDATER, DEBUG) << "FIND DONE";
                };

                {
                    LMS_LOG(DBUPDATER, DEBUG) << "REMOVE";

                    auto transaction{ session.createUniqueTransaction() };
                    for (const IdType objectId : entries.results)
                    {
                        if (abortScan)
                            break;

                        typename T::pointer entry{ T::find(session, objectId) };

                        LMS_LOG(DBUPDATER, DEBUG) << "Removing '" << entry->getName() << "'";
                        entry.remove();
                    }
                }

                if (!entries.moreResults)
                    break;
            }
        }
    }

    void ScanStepRemoveOrphanDbFiles::process(ScanContext& context)
    {
        removeOrphanTracks(context);
        removeOrphanClusters();
        removeOrphanArtists();
        removeOrphanReleases();
    }

    void ScanStepRemoveOrphanDbFiles::removeOrphanTracks(ScanContext& context)
    {
        using namespace Database;

        if (_abortScan)
            return;

        Session& session{ _db.getTLSSession() };

        LMS_LOG(DBUPDATER, DEBUG) << "Checking tracks to be removed...";
        std::size_t trackCount{};

        {
            auto transaction{ session.createReadTransaction() };
            trackCount = Track::getCount(session);
        }
        LMS_LOG(DBUPDATER, DEBUG) << trackCount << " tracks to be checked...";

        context.currentStepStats.totalElems = trackCount;

        RangeResults<Track::PathResult> trackPaths;
        std::vector<TrackId> tracksToRemove;

        // TODO handle only files in context.directory
        for (std::size_t i{ trackCount < batchSize ? 0 : trackCount - batchSize }; ; i -= (i > batchSize ? batchSize : i))
        {
            tracksToRemove.clear();

            {
                auto transaction{ session.createReadTransaction() };
                trackPaths = Track::findPaths(session, Range{ i, batchSize });
            }

            for (const Track::PathResult& trackPath : trackPaths.results)
            {
                if (_abortScan)
                    return;

                if (!checkFile(trackPath.path))
                    tracksToRemove.push_back(trackPath.trackId);

                context.currentStepStats.processedElems++;
            }

            if (!tracksToRemove.empty())
            {
<<<<<<< HEAD
                auto transaction{ session.createWriteTransaction() };
=======
                auto transaction{ session.createUniqueTransaction() };
>>>>>>> b4e515f8

                for (const TrackId trackId : tracksToRemove)
                {
                    Track::pointer track{ Track::find(session, trackId) };
                    if (track)
                    {
                        track.remove();
                        context.stats.deletions++;
                    }
                }
            }

            _progressCallback(context.currentStepStats);

            if (i == 0)
                break;
        }

        LMS_LOG(DBUPDATER, DEBUG) << trackCount << " tracks checked!";
    }

    void ScanStepRemoveOrphanDbFiles::removeOrphanClusters()
    {
        LMS_LOG(DBUPDATER, DEBUG) << "Checking orphan clusters...";
<<<<<<< HEAD
        Session& session{ _db.getTLSSession() };
        auto transaction{ session.createWriteTransaction() };

        // Now process orphan Cluster (no track)
        auto clusterIds{ Cluster::findOrphans(session) };
        for (ClusterId clusterId : clusterIds.results)
        {
            Cluster::pointer cluster{ Cluster::find(session, clusterId) };
            LMS_LOG(DBUPDATER, DEBUG) << "Removing orphan cluster '" << cluster->getName() << "'";
            cluster.remove();
        }
=======
        removeOrphanEntries<Database::Cluster>(_db.getTLSSession(), _abortScan);
>>>>>>> b4e515f8
    }

    void ScanStepRemoveOrphanDbFiles::removeOrphanArtists()
    {
        LMS_LOG(DBUPDATER, DEBUG) << "Checking orphan artists...";
<<<<<<< HEAD

        Session& session{ _db.getTLSSession() };
        auto transaction{ session.createWriteTransaction() };

        auto artistIds{ Artist::findOrphanIds(session) };
        for (const ArtistId artistId : artistIds.results)
        {
            Artist::pointer artist{ Artist::find(session, artistId) };
            LMS_LOG(DBUPDATER, DEBUG) << "Removing orphan artist '" << artist->getName() << "'";
            artist.remove();
        }
=======
        removeOrphanEntries<Database::Artist>(_db.getTLSSession(), _abortScan);
>>>>>>> b4e515f8
    }

    void ScanStepRemoveOrphanDbFiles::removeOrphanReleases()
    {
        LMS_LOG(DBUPDATER, DEBUG) << "Checking orphan releases...";
<<<<<<< HEAD

        // TODO, by batch
        Session& session{ _db.getTLSSession() };
        auto transaction{ session.createWriteTransaction() };

        auto releases{ Release::findOrphanIds(session) };
        for (const ReleaseId releaseId : releases.results)
        {
            Release::pointer release{ Release::find(session, releaseId) };
            LMS_LOG(DBUPDATER, DEBUG) << "Removing orphan release '" << release->getName() << "'";
            release.remove();
        }
=======
        removeOrphanEntries<Database::Release>(_db.getTLSSession(), _abortScan);
>>>>>>> b4e515f8
    }

    bool ScanStepRemoveOrphanDbFiles::checkFile(const std::filesystem::path& p)
    {
        try
        {
            // For each track, make sure the the file still exists
            // and still belongs to a media directory
            if (!std::filesystem::exists(p) || !std::filesystem::is_regular_file(p))
            {
                LMS_LOG(DBUPDATER, INFO) << "Removing '" << p.string() << "': missing";
                return false;
            }

            if (!PathUtils::isPathInRootPath(p, _settings.mediaDirectory, &excludeDirFileName))
            {
                LMS_LOG(DBUPDATER, INFO) << "Removing '" << p.string() << "': out of media directory";
                return false;
            }

            if (!PathUtils::hasFileAnyExtension(p, _settings.supportedExtensions))
            {
                LMS_LOG(DBUPDATER, INFO) << "Removing '" << p.string() << "': file format no longer handled";
                return false;
            }

            return true;
        }
        catch (std::filesystem::filesystem_error& e)
        {
            LMS_LOG(DBUPDATER, ERROR) << "Caught exception while checking file '" << p.string() << "': " << e.what();
            return false;
        }
    }
}<|MERGE_RESOLUTION|>--- conflicted
+++ resolved
@@ -45,16 +45,14 @@
             while (!abortScan)
             {
                 {
-                    LMS_LOG(DBUPDATER, DEBUG) << "FIND";
-                    auto transaction{ session.createSharedTransaction() };
+                    auto transaction{ session.createReadTransaction() };
+
                     entries = T::findOrphanIds(session, Range{ 0, batchSize });
-                    LMS_LOG(DBUPDATER, DEBUG) << "FIND DONE";
                 };
 
                 {
-                    LMS_LOG(DBUPDATER, DEBUG) << "REMOVE";
+                    auto transaction{ session.createWriteTransaction() };
 
-                    auto transaction{ session.createUniqueTransaction() };
                     for (const IdType objectId : entries.results)
                     {
                         if (abortScan)
@@ -62,7 +60,6 @@
 
                         typename T::pointer entry{ T::find(session, objectId) };
 
-                        LMS_LOG(DBUPDATER, DEBUG) << "Removing '" << entry->getName() << "'";
                         entry.remove();
                     }
                 }
@@ -127,11 +124,7 @@
 
             if (!tracksToRemove.empty())
             {
-<<<<<<< HEAD
                 auto transaction{ session.createWriteTransaction() };
-=======
-                auto transaction{ session.createUniqueTransaction() };
->>>>>>> b4e515f8
 
                 for (const TrackId trackId : tracksToRemove)
                 {
@@ -156,62 +149,19 @@
     void ScanStepRemoveOrphanDbFiles::removeOrphanClusters()
     {
         LMS_LOG(DBUPDATER, DEBUG) << "Checking orphan clusters...";
-<<<<<<< HEAD
-        Session& session{ _db.getTLSSession() };
-        auto transaction{ session.createWriteTransaction() };
-
-        // Now process orphan Cluster (no track)
-        auto clusterIds{ Cluster::findOrphans(session) };
-        for (ClusterId clusterId : clusterIds.results)
-        {
-            Cluster::pointer cluster{ Cluster::find(session, clusterId) };
-            LMS_LOG(DBUPDATER, DEBUG) << "Removing orphan cluster '" << cluster->getName() << "'";
-            cluster.remove();
-        }
-=======
         removeOrphanEntries<Database::Cluster>(_db.getTLSSession(), _abortScan);
->>>>>>> b4e515f8
     }
 
     void ScanStepRemoveOrphanDbFiles::removeOrphanArtists()
     {
         LMS_LOG(DBUPDATER, DEBUG) << "Checking orphan artists...";
-<<<<<<< HEAD
-
-        Session& session{ _db.getTLSSession() };
-        auto transaction{ session.createWriteTransaction() };
-
-        auto artistIds{ Artist::findOrphanIds(session) };
-        for (const ArtistId artistId : artistIds.results)
-        {
-            Artist::pointer artist{ Artist::find(session, artistId) };
-            LMS_LOG(DBUPDATER, DEBUG) << "Removing orphan artist '" << artist->getName() << "'";
-            artist.remove();
-        }
-=======
         removeOrphanEntries<Database::Artist>(_db.getTLSSession(), _abortScan);
->>>>>>> b4e515f8
     }
 
     void ScanStepRemoveOrphanDbFiles::removeOrphanReleases()
     {
         LMS_LOG(DBUPDATER, DEBUG) << "Checking orphan releases...";
-<<<<<<< HEAD
-
-        // TODO, by batch
-        Session& session{ _db.getTLSSession() };
-        auto transaction{ session.createWriteTransaction() };
-
-        auto releases{ Release::findOrphanIds(session) };
-        for (const ReleaseId releaseId : releases.results)
-        {
-            Release::pointer release{ Release::find(session, releaseId) };
-            LMS_LOG(DBUPDATER, DEBUG) << "Removing orphan release '" << release->getName() << "'";
-            release.remove();
-        }
-=======
         removeOrphanEntries<Database::Release>(_db.getTLSSession(), _abortScan);
->>>>>>> b4e515f8
     }
 
     bool ScanStepRemoveOrphanDbFiles::checkFile(const std::filesystem::path& p)
